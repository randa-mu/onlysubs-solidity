--- conflicted
+++ resolved
@@ -40,29 +40,7 @@
     /// @param requestId Hash of the transfer parameters
     /// @param srcChainId The source chain ID from which the request originated
     /// @param dstChainId The destination chain ID where the tokens will be delivered
-<<<<<<< HEAD
     event SwapRequested(bytes32 indexed requestId, uint256 indexed srcChainId, uint256 indexed dstChainId);
-=======
-    /// @param token The address of the token being transferred
-    /// @param sender The address initiating the swap
-    /// @param recipient The address that will receive the tokens on the destination chain
-    /// @param amountOut The amount of tokens requested for transfer
-    /// @param solverFee The solver fee associated with the swap request
-    /// @param nonce A unique identifier to prevent replay attacks
-    /// @param requestedAt The timestamp when the swap request was created
-    event SwapRequested(
-        bytes32 indexed requestId,
-        uint256 indexed srcChainId,
-        uint256 indexed dstChainId,
-        address token,
-        address sender,
-        address recipient,
-        uint256 amountOut,
-        uint256 solverFee,
-        uint256 nonce,
-        uint256 requestedAt
-    );
->>>>>>> 628e8785
 
     /// @notice Emitted when a swap request is fulfilled on the destination chain by a solver
     /// @param requestId The unique ID of the swap request
@@ -110,7 +88,6 @@
 
     // -------- Core Transfer Logic --------
 
-<<<<<<< HEAD
     /// @notice Initiates a swap request
     /// @param tokenIn Address of the input token on the source chain
     /// @param tokenOut Address of the output token on the destination chain
@@ -127,18 +104,6 @@
         uint256 dstChainId,
         address recipient
     ) external returns (bytes32 requestId);
-=======
-    /// @notice Initiates a cross-chain swap request
-    /// @param token The address of the token to be swapped
-    /// @param amount The amount of tokens to be swapped (including verification fees)
-    /// @param fee The fee associated with the swap request
-    /// @param dstChainId The destination chain ID where the tokens will be sent
-    /// @param recipient The address that will receive the tokens on the destination chain
-    /// @return requestId The unique ID of the created swap request
-    function requestCrossChainSwap(address token, uint256 amount, uint256 fee, uint256 dstChainId, address recipient)
-        external
-        returns (bytes32 requestId);
->>>>>>> 628e8785
 
     /// @notice Updates the solver fee for an unfulfilled swap request
     /// @param requestId The unique ID of the swap request to update
