// SPDX-License-Identifier: MIT
pragma solidity ^0.8.0;

import {AccessControlEnumerableUpgradeable} from
    "@openzeppelin/contracts-upgradeable/access/extensions/AccessControlEnumerableUpgradeable.sol";
import {Initializable} from "@openzeppelin/contracts-upgradeable/proxy/utils/Initializable.sol";
import {UUPSUpgradeable} from "@openzeppelin/contracts-upgradeable/proxy/utils/UUPSUpgradeable.sol";

import {IERC20} from "@openzeppelin/contracts/token/ERC20/IERC20.sol";
import {SafeERC20} from "@openzeppelin/contracts/token/ERC20/utils/SafeERC20.sol";
import {ReentrancyGuard} from "@openzeppelin/contracts/utils/ReentrancyGuard.sol";
import {Ownable} from "@openzeppelin/contracts/access/Ownable.sol";
import {EnumerableSet} from "@openzeppelin/contracts/utils/structs/EnumerableSet.sol";

import {ErrorsLib} from "./libraries/ErrorsLib.sol";

import {ISignatureScheme} from "./interfaces/ISignatureScheme.sol";
import {IRouter, BLS} from "./interfaces/IRouter.sol";

/// @title Router Contract for Cross-Chain Token Swaps
/// @notice This contract facilitates cross-chain token swaps with fee management and BLS signature verification.
contract Router is ReentrancyGuard, IRouter, Initializable,
    UUPSUpgradeable,
    AccessControlEnumerableUpgradeable {
    using SafeERC20 for IERC20;
    using EnumerableSet for EnumerableSet.Bytes32Set;

    /// @notice Storage for pending upgrade
    address public pendingImplementation;
    uint256 public pendingTimestamp;

    /// @notice Minimum delay for upgrade operations
    uint256 public minimumDelay = 2 days;

    /// @notice Role identifier for the contract administrator.
    bytes32 public constant ADMIN_ROLE = keccak256("ADMIN_ROLE");

    /// @notice Basis points divisor
    uint256 public constant BPS_DIVISOR = 10_000;

    /// @notice Max total fee in BPS (50%)
    uint256 public constant MAX_FEE_BPS = 5_000;
    uint256 public verificationFeeBps = 500;

    /// @notice BLS validator used for signature verification
    ISignatureScheme public blsValidator;

    /// @dev Stores all fulfilled swap request IDs
    EnumerableSet.Bytes32Set private fulfilledTransfers;

    /// @dev Stores all unfulfilled solver refunds by request IDs
    EnumerableSet.Bytes32Set private unfulfilledSolverRefunds;

    /// @dev Stores all fulfilled solver refunds by request IDs
    EnumerableSet.Bytes32Set private fulfilledSolverRefunds;

    /// @notice Mapping of requestId => swap request parameters
    mapping(bytes32 => SwapRequestParameters) public swapRequestParameters;

    /// @notice Whitelisted destination chain IDs
    mapping(uint256 => bool) public allowedDstChainIds;

    /// @notice Mapping of srcToken => dstChainId => dstToken
    mapping(address => mapping(uint256 => address)) public tokenMappings;

    /// @notice Accumulated fees per token
    mapping(address => uint256) public totalVerificationFeeBalance;

    /// @notice Unique nonce for each swap request and user
    uint256 public currentNonce;

    /// @dev Mapping of nonce to requester address
    mapping(uint256 => address) public nonceToRequester;

    /// @dev Mapping of requestId to transfer receipt
    mapping(bytes32 => SwapRequestReceipt) public swapRequestReceipts;

    /// @notice Ensures that only an account with the ADMIN_ROLE can execute a function.
    modifier onlyAdmin() {
        _checkRole(ADMIN_ROLE);
        _;
    }

    /// @custom:oz-upgrades-unsafe-allow constructor
    constructor() {
        _disableInitializers();
    }

    /// @notice Initializes the contract with a signature sender and owner.
    /// @param _owner Initial contract owner
    /// @param _blsValidator BLS validator address
    function initialize(address _owner, address _blsValidator) public initializer {
        __UUPSUpgradeable_init();
        __AccessControlEnumerable_init();

        require(_grantRole(ADMIN_ROLE, _owner), "Grant role failed");
        require(_grantRole(DEFAULT_ADMIN_ROLE, _owner), "Grant role failed");

        blsValidator = ISignatureScheme(_blsValidator);
        // todo 
        // add a second bls validator for admin and contract upgrade cancellation
    }

    /// @notice Authorizes contract upgrades.
    function _authorizeUpgrade(address newImplementation) internal override onlyAdmin {}

    // ---------------------- Core Logic ----------------------

    /// @notice Initiates a swap request
    /// @param token Address of the ERC20 token to swap
    /// @param amount Amount of tokens to swap (including verification fees)
    /// @param solverFee Amount of tokens to be paid to the solver
    /// @param dstChainId Target chain ID
    /// @param recipient Address to receive swaped tokens on target chain
    /// @return requestId The unique swap request id
    function requestCrossChainSwap(
        address token,
        uint256 amount,
        uint256 solverFee,
        uint256 dstChainId,
        address recipient
    ) external nonReentrant returns (bytes32 requestId) {
        require(amount > 0, ErrorsLib.ZeroAmount());
        require(tokenMappings[token][dstChainId] != address(0), ErrorsLib.TokenNotSupported());

        // Calculate the swap fee amount (for the protocol) to be deducted from the total fee
        // based on the total fee provided
        (uint256 verificationFeeAmount, uint256 amountOut) = getVerificationFeeAmount(amount);
        // Calculate the solver fee by subtracting the swap fee from the total fee
        // The solver fee is the remaining portion of the fee
        // The total fee must be greater than the swap fee to ensure the solver is compensated
        require(solverFee > 0, ErrorsLib.FeeTooLow());

        // Accumulate the total swap fees balance for the specified token
        totalVerificationFeeBalance[token] += verificationFeeAmount;

        // Generate unique nonce and map it to sender
        uint256 nonce = ++currentNonce;
        nonceToRequester[nonce] = msg.sender;

        SwapRequestParameters memory params =
            buildSwapRequestParameters(token, amountOut, verificationFeeAmount, solverFee, dstChainId, recipient, nonce);

        requestId = getSwapRequestId(params);

        storeSwapRequest(requestId, params);

        IERC20(token).safeTransferFrom(msg.sender, address(this), amount + solverFee);

        emit SwapRequested(
            requestId,
            getChainID(),
            dstChainId,
            token,
            msg.sender,
            recipient,
            amountOut,
            solverFee,
            nonce,
            block.timestamp
        );
    }

    /// @notice Updates the solver fee for an unfulfilled swap request
    /// @param requestId The unique ID of the swap request to update
    /// @param newFee The new solver fee to be set for the swap request
    function updateSolverFeesIfUnfulfilled(bytes32 requestId, uint256 newFee) external nonReentrant {
        SwapRequestParameters storage params = swapRequestParameters[requestId];
        require(!params.executed, ErrorsLib.AlreadyFulfilled());
        require(params.sender == msg.sender, ErrorsLib.UnauthorisedCaller());
        require(newFee > params.solverFee, ErrorsLib.NewFeeTooLow(newFee, params.solverFee));

        IERC20(params.token).safeTransferFrom(msg.sender, address(this), newFee - params.solverFee);

        // Update the fees in the stored params
        params.solverFee = newFee;

        // Emit event if needed for tracking fee updates (optional)
        emit SwapRequestSolverFeeUpdated(requestId);
    }

<<<<<<< HEAD
    /// @notice Relays tokens to the recipient and stores a receipt for the transfer.
    /// @param token The address of the token being relayed.
    /// @param recipient The address of the recipient of the tokens.
    /// @param amount The net amount delivered (after fees).
    /// @param requestId The original request ID from the source chain.
    /// @param srcChainId The ID of the source chain where the request originated.
    /// @dev This function ensures that the transfer has not been fulfilled before proceeding.
    /// Emits a BridgeReceipt event upon successful token relay.
    function relayTokens(address token, address recipient, uint256 amount, bytes32 requestId, uint256 srcChainId)
=======
    /// @notice Relays tokens to the recipient and stores a receipt
    /// @param token The token being relayed
    /// @param recipient The target recipient of the tokens
    /// @param amountOut The net amount delivered (after fees)
    /// @param requestId The original request ID from the source chain
    /// @param srcChainId The ID of the source chain where the request originated
    function relayTokens(address token, address recipient, uint256 amountOut, bytes32 requestId, uint256 srcChainId)
>>>>>>> 017b4a7b
        external
        nonReentrant
    {
        require(!swapRequestReceipts[requestId].fulfilled, ErrorsLib.AlreadyFulfilled());
        require(token != address(0) && recipient != address(0), ErrorsLib.InvalidTokenOrRecipient());
        require(amountOut > 0, ErrorsLib.ZeroAmount());

        fulfilledTransfers.add(requestId);

        IERC20(token).safeTransferFrom(msg.sender, recipient, amountOut);

        swapRequestReceipts[requestId] = SwapRequestReceipt({
            requestId: requestId,
            srcChainId: srcChainId,
            dstChainId: getChainID(),
            token: token,
            fulfilled: true, // indicates the transfer was fulfilled, prevents double fulfillment
            solver: msg.sender,
            recipient: recipient,
            amountOut: amountOut,
            fulfilledAt: block.timestamp
        });

        emit SwapRequestFulfilled(
            requestId, srcChainId, getChainID(), token, msg.sender, recipient, amountOut, block.timestamp
        );
    }

    /// @notice Called with a BLS signature to approve a solver’s fulfillment of a swap request.
    /// @notice The solver is sent the amount transferred to the recipient wallet on the destination chain
    ///         plus the solver fee.
    /// @param solver The address of the solver being compensated for their service.
    /// @param requestId The unique ID of the swap request being fulfilled.
    /// @param signature The BLS signature verifying the authenticity of the request.
    function rebalanceSolver(address solver, bytes32 requestId, bytes calldata signature)
        external
        onlyAdmin
        nonReentrant
    {
        SwapRequestParameters storage params = swapRequestParameters[requestId];
        require(!params.executed, ErrorsLib.AlreadyFulfilled());
        /// @dev rebalancing of solvers happens on the source chain router
        require(params.srcChainId == getChainID(), ErrorsLib.SourceChainIdMismatch(params.srcChainId, getChainID()));

        (, bytes memory messageAsG1Bytes,) = swapRequestParametersToBytes(requestId);
        require(
            blsValidator.verifySignature(messageAsG1Bytes, signature, blsValidator.getPublicKeyBytes()),
            ErrorsLib.BLSSignatureVerificationFailed()
        );

        fulfilledSolverRefunds.add(requestId);
        unfulfilledSolverRefunds.remove(requestId);
        params.executed = true;

        uint256 solverRefund = params.amountOut + params.solverFee;

        IERC20(params.token).safeTransfer(solver, solverRefund);

        emit SolverPayoutFulfilled(requestId);
    }

    // ---------------------- Utility & View ----------------------

    /// @notice Converts swap request parameters to a message as bytes and BLS format for signing
    /// @param requestId The unique request ID
    /// @return message The encoded message bytes
    /// @return messageAsG1Bytes The message hashed to BLS G1 bytes
    /// @return messageAsG1Point The message hashed to BLS G1 point
    function swapRequestParametersToBytes(bytes32 requestId)
        public
        view
        returns (bytes memory message, bytes memory messageAsG1Bytes, BLS.PointG1 memory messageAsG1Point)
    {
        SwapRequestParameters memory params = getSwapRequestParameters(requestId);
        /// @dev The order of parameters is critical for signature verification
        /// @dev The executed parameter is not used in the message hash
        message = abi.encode(
            params.sender,
            params.recipient,
            params.token,
            params.amountOut,
            params.srcChainId,
            params.dstChainId,
            params.nonce
        );
        (uint256 x, uint256 y) = blsValidator.hashToPoint(message);
        messageAsG1Point = BLS.PointG1({x: x, y: y});
        messageAsG1Bytes = blsValidator.hashToBytes(message);
    }

    /// @notice Builds swap request parameters based on the provided details
    /// @param token The address of the token to be swapped
    /// @param amountOut The amount of tokens to be swapped
    /// @param verificationFeeAmount The verification fee amount
    /// @param solverFeeAmount The solver fee amount
    /// @param dstChainId The destination chain ID
    /// @param recipient The address that will receive the tokens
    /// @param nonce A unique nonce for the request
    /// @return swapRequestParams A SwapRequestParameters struct containing the transfer parameters.
    function buildSwapRequestParameters(
        address token,
        uint256 amountOut,
        uint256 verificationFeeAmount,
        uint256 solverFeeAmount,
        uint256 dstChainId,
        address recipient,
        uint256 nonce
    ) public view returns (SwapRequestParameters memory swapRequestParams) {
        swapRequestParams = SwapRequestParameters({
            sender: msg.sender,
            recipient: recipient,
            token: token,
            amountOut: amountOut,
            srcChainId: getChainID(),
            dstChainId: dstChainId,
            verificationFee: verificationFeeAmount,
            solverFee: solverFeeAmount,
            nonce: nonce,
            executed: false,
            requestedAt: block.timestamp
        });
    }

    /// @notice Calculates the verification fee amount based on the amount to swap
    /// @param amountToSwap The amount to swap
    /// @return The calculated verification fee amount
    /// @return The amount after deducting the verification fee
    function getVerificationFeeAmount(uint256 amountToSwap) public view returns (uint256, uint256) {
        require(verificationFeeBps > 0, ErrorsLib.InvalidFeeBps());
        uint256 verificationFee = (amountToSwap * verificationFeeBps) / BPS_DIVISOR;
        return (verificationFee, amountToSwap - verificationFee);
    }

    /// @notice Generates a unique request ID based on the provided swap request parameters
    /// @param p The swap request parameters
    /// @return The generated request ID
    function getSwapRequestId(SwapRequestParameters memory p) public view returns (bytes32) {
        /// @dev The executed parameter is not used in the request ID hash as it is mutable
        return keccak256(
            abi.encode(
                p.sender,
                p.recipient,
                p.token,
                p.amountOut,
                getChainID(), // the srcChainId is always the current chain ID
                p.dstChainId,
                p.nonce
            )
        );
    }

    /// @notice Retrieves the current chain ID
    /// @return The current chain ID
    function getChainID() public view returns (uint256) {
        return block.chainid;
    }

    /// @notice Retrieves the current verification fee in basis points
    /// @return The current verification fee in basis points
    function getVerificationFeeBps() external view returns (uint256) {
        return verificationFeeBps;
    }

    /// @notice Retrieves the address of the BLS validator
    /// @return The address of the BLS validator
    function getBlsValidator() external view returns (address) {
        return address(blsValidator);
    }

    /// @notice Retrieves the swap request parameters for a given request ID
    /// @param requestId The unique ID of the swap request
    /// @return swapRequestParams The swap request parameters associated with the request ID
    function getSwapRequestParameters(bytes32 requestId)
        public
        view
        returns (SwapRequestParameters memory swapRequestParams)
    {
        swapRequestParams = swapRequestParameters[requestId];
    }

    /// @notice Checks if a destination chain ID is allowed
    /// @param chainId The chain ID to check
    /// @return True if the chain ID is allowed, false otherwise
    function getAllowedDstChainId(uint256 chainId) external view returns (bool) {
        return allowedDstChainIds[chainId];
    }

    /// @notice Retrieves the token mapping for a given source token and destination chain ID
    /// @param srcToken The address of the source token
    /// @param dstChainId The destination chain ID
    /// @return The address of the mapped destination token
    function getTokenMapping(address srcToken, uint256 dstChainId) external view returns (address) {
        return tokenMappings[srcToken][dstChainId];
    }

    /// @notice Retrieves the total verification fee balance for a specific token
    /// @param token The address of the token
    /// @return The total verification fee balance for the specified token
    function getTotalVerificationFeeBalance(address token) external view returns (uint256) {
        return totalVerificationFeeBalance[token];
    }

    /// @notice Returns an array of swap request IDs where the tokens have been
    ///         transferred to the recipient address on the destination chain
    /// @return An array of bytes32 representing the request IDs
    function getFulfilledTransfers() external view returns (bytes32[] memory) {
        return fulfilledTransfers.values();
    }

    /// @notice Returns an array of request IDs with unfulfilled solver refunds
    /// @return An array of bytes32 representing the request IDs
    function getUnfulfilledSolverRefunds() external view returns (bytes32[] memory) {
        return unfulfilledSolverRefunds.values();
    }

    /// @notice Returns an array of request IDs with fulfilled solver refunds
    /// @return An array of bytes32 representing the request IDs
    function getFulfilledSolverRefunds() external view returns (bytes32[] memory) {
        return fulfilledSolverRefunds.values();
    }

    /// @notice Retrieves the receipt for a specific request ID
    /// @param _requestId The request ID to check
    /// @return requestId The unique ID of the swap request
    /// @return srcChainId The source chain ID from which the request originated
    /// @return dstChainId The destination chain ID where the tokens were delivered
    /// @return token The address of the token involved in the transfer
    /// @return fulfilled Indicates if the transfer was fulfilled
    /// @return solver The address of the solver who fulfilled the transfer
    /// @return recipient The address that received the tokens on the destination chain
    /// @return amountOut The amount of tokens transferred to the recipient
    /// @return fulfilledAt The timestamp when the transfer was fulfilled
    function getSwapRequestReceipt(bytes32 _requestId)
        external
        view
        returns (
            bytes32 requestId,
            uint256 srcChainId,
            uint256 dstChainId,
            address token,
            bool fulfilled,
            address solver,
            address recipient,
            uint256 amountOut,
            uint256 fulfilledAt
        )
    {
        SwapRequestReceipt storage receipt = swapRequestReceipts[_requestId];
        requestId = receipt.requestId;
        srcChainId = receipt.srcChainId;
        dstChainId = receipt.dstChainId;
        token = receipt.token;
        fulfilled = receipt.fulfilled;
        solver = receipt.solver;
        recipient = receipt.recipient;
        amountOut = receipt.amountOut;
        fulfilledAt = receipt.fulfilledAt;
    }

    /// @notice Stores a swap request and marks as unfulfilled
    function storeSwapRequest(bytes32 requestId, SwapRequestParameters memory params) internal {
        swapRequestParameters[requestId] = params;
        unfulfilledSolverRefunds.add(requestId);
    }

    // ---------------------- Admin Functions ----------------------

    /// @notice Sets the verification fee in basis points
    /// @param _verificationFeeBps The new verification fee in basis points
    function setVerificationFeeBps(uint256 _verificationFeeBps) external onlyAdmin {
        require(_verificationFeeBps <= MAX_FEE_BPS, ErrorsLib.FeeBpsExceedsThreshold(MAX_FEE_BPS));
        require(_verificationFeeBps > 0, ErrorsLib.InvalidFeeBps());
        verificationFeeBps = _verificationFeeBps;
        emit VerificationFeeBpsUpdated(verificationFeeBps);
    }

    /// @notice Updates the BLS signature validator contract
    /// @param _blsValidator The new BLS validator contract address
    function setBlsValidator(address _blsValidator) external onlyAdmin {
        blsValidator = ISignatureScheme(_blsValidator);
        emit BLSValidatorUpdated(address(blsValidator));
    }

    /// @notice Permits a destination chain ID for swaps
    /// @param chainId The chain ID to be permitted
    function permitDestinationChainId(uint256 chainId) external onlyAdmin {
        allowedDstChainIds[chainId] = true;
        emit DestinationChainIdPermitted(chainId);
    }

    /// @notice Blocks a destination chain ID from being used for swaps
    /// @param chainId The chain ID to be blocked
    function blockDestinationChainId(uint256 chainId) external onlyAdmin {
        allowedDstChainIds[chainId] = false;
        emit DestinationChainIdBlocked(chainId);
    }

    /// @notice Sets the token mapping for a specific destination chain
    /// @param dstChainId The destination chain ID
    /// @param dstToken The address of the destination token
    /// @param srcToken The address of the source token
    function setTokenMapping(uint256 dstChainId, address dstToken, address srcToken) external onlyAdmin {
        require(allowedDstChainIds[dstChainId], ErrorsLib.DestinationChainIdNotSupported(dstChainId));
        tokenMappings[srcToken][dstChainId] = dstToken;
        emit TokenMappingUpdated(dstChainId, dstToken, srcToken);
    }

    /// @notice Withdraws verification fees to a specified address
    /// @param token The token address of the withdrawn fees
    /// @param to The address receiving the withdrawn fees
<<<<<<< HEAD
    function withdrawVerificationFee(address token, address to) external onlyAdmin nonReentrant {
        uint256 amount = totalVerificationFeeBalance[token];
=======
    function withdrawVerificationFee(address token, address to) external onlyOwner nonReentrant {
        uint256 amountOut = totalVerificationFeeBalance[token];
>>>>>>> 017b4a7b
        totalVerificationFeeBalance[token] = 0;
        IERC20(token).safeTransfer(to, amountOut);
        emit VerificationFeeWithdrawn(token, to, amountOut);
    }
}<|MERGE_RESOLUTION|>--- conflicted
+++ resolved
@@ -19,18 +19,19 @@
 
 /// @title Router Contract for Cross-Chain Token Swaps
 /// @notice This contract facilitates cross-chain token swaps with fee management and BLS signature verification.
-contract Router is ReentrancyGuard, IRouter, Initializable,
-    UUPSUpgradeable,
-    AccessControlEnumerableUpgradeable {
+contract Router is ReentrancyGuard, IRouter, Initializable, UUPSUpgradeable, AccessControlEnumerableUpgradeable {
     using SafeERC20 for IERC20;
     using EnumerableSet for EnumerableSet.Bytes32Set;
 
-    /// @notice Storage for pending upgrade
-    address public pendingImplementation;
-    uint256 public pendingTimestamp;
+    /// @notice Address of the scheduled implementation upgrade
+    address public scheduledImplementation;
+    /// @notice Calldata for the scheduled implementation upgrade
+    bytes scheduledImplementationCalldata;
+    /// @notice Timestamp for the scheduled implementation upgrade
+    uint256 public scheduledTimestampForUpgrade;
 
     /// @notice Minimum delay for upgrade operations
-    uint256 public minimumDelay = 2 days;
+    uint256 public minimumContractUpgradeDelay = 2 days;
 
     /// @notice Role identifier for the contract administrator.
     bytes32 public constant ADMIN_ROLE = keccak256("ADMIN_ROLE");
@@ -42,8 +43,12 @@
     uint256 public constant MAX_FEE_BPS = 5_000;
     uint256 public verificationFeeBps = 500;
 
-    /// @notice BLS validator used for signature verification
-    ISignatureScheme public blsValidator;
+    /// @notice BLS validator used for swap request signature verification
+    ISignatureScheme public swapRequestBlsValidator;
+
+    /// @notice BLS validator used for validating admin threshold signatures
+    ///         for stopping timed contract upgrades
+    ISignatureScheme public contractUpgradeBlsValidator;
 
     /// @dev Stores all fulfilled swap request IDs
     EnumerableSet.Bytes32Set private fulfilledTransfers;
@@ -88,21 +93,21 @@
 
     /// @notice Initializes the contract with a signature sender and owner.
     /// @param _owner Initial contract owner
-    /// @param _blsValidator BLS validator address
-    function initialize(address _owner, address _blsValidator) public initializer {
+    /// @param _swapRequestBlsValidator BLS validator address for swap request verification
+    /// @param _contractUpgradeBlsValidator BLS validator address for contract upgrades
+    function initialize(address _owner, address _swapRequestBlsValidator, address _contractUpgradeBlsValidator)
+        public
+        initializer
+    {
         __UUPSUpgradeable_init();
         __AccessControlEnumerable_init();
 
-        require(_grantRole(ADMIN_ROLE, _owner), "Grant role failed");
-        require(_grantRole(DEFAULT_ADMIN_ROLE, _owner), "Grant role failed");
-
-        blsValidator = ISignatureScheme(_blsValidator);
-        // todo 
-        // add a second bls validator for admin and contract upgrade cancellation
-    }
-
-    /// @notice Authorizes contract upgrades.
-    function _authorizeUpgrade(address newImplementation) internal override onlyAdmin {}
+        require(_grantRole(ADMIN_ROLE, _owner), ErrorsLib.GrantRoleFailed());
+        require(_grantRole(DEFAULT_ADMIN_ROLE, _owner), ErrorsLib.GrantRoleFailed());
+
+        swapRequestBlsValidator = ISignatureScheme(_swapRequestBlsValidator);
+        contractUpgradeBlsValidator = ISignatureScheme(_contractUpgradeBlsValidator);
+    }
 
     // ---------------------- Core Logic ----------------------
 
@@ -179,25 +184,13 @@
         emit SwapRequestSolverFeeUpdated(requestId);
     }
 
-<<<<<<< HEAD
-    /// @notice Relays tokens to the recipient and stores a receipt for the transfer.
-    /// @param token The address of the token being relayed.
-    /// @param recipient The address of the recipient of the tokens.
-    /// @param amount The net amount delivered (after fees).
-    /// @param requestId The original request ID from the source chain.
-    /// @param srcChainId The ID of the source chain where the request originated.
-    /// @dev This function ensures that the transfer has not been fulfilled before proceeding.
-    /// Emits a BridgeReceipt event upon successful token relay.
-    function relayTokens(address token, address recipient, uint256 amount, bytes32 requestId, uint256 srcChainId)
-=======
     /// @notice Relays tokens to the recipient and stores a receipt
     /// @param token The token being relayed
     /// @param recipient The target recipient of the tokens
-    /// @param amountOut The net amount delivered (after fees)
+    /// @param amountOut The amount transferred to the recipient on the destination chain
     /// @param requestId The original request ID from the source chain
     /// @param srcChainId The ID of the source chain where the request originated
     function relayTokens(address token, address recipient, uint256 amountOut, bytes32 requestId, uint256 srcChainId)
->>>>>>> 017b4a7b
         external
         nonReentrant
     {
@@ -232,11 +225,7 @@
     /// @param solver The address of the solver being compensated for their service.
     /// @param requestId The unique ID of the swap request being fulfilled.
     /// @param signature The BLS signature verifying the authenticity of the request.
-    function rebalanceSolver(address solver, bytes32 requestId, bytes calldata signature)
-        external
-        onlyAdmin
-        nonReentrant
-    {
+    function rebalanceSolver(address solver, bytes32 requestId, bytes calldata signature) external nonReentrant {
         SwapRequestParameters storage params = swapRequestParameters[requestId];
         require(!params.executed, ErrorsLib.AlreadyFulfilled());
         /// @dev rebalancing of solvers happens on the source chain router
@@ -244,7 +233,9 @@
 
         (, bytes memory messageAsG1Bytes,) = swapRequestParametersToBytes(requestId);
         require(
-            blsValidator.verifySignature(messageAsG1Bytes, signature, blsValidator.getPublicKeyBytes()),
+            swapRequestBlsValidator.verifySignature(
+                messageAsG1Bytes, signature, swapRequestBlsValidator.getPublicKeyBytes()
+            ),
             ErrorsLib.BLSSignatureVerificationFailed()
         );
 
@@ -283,9 +274,23 @@
             params.dstChainId,
             params.nonce
         );
-        (uint256 x, uint256 y) = blsValidator.hashToPoint(message);
+        (uint256 x, uint256 y) = swapRequestBlsValidator.hashToPoint(message);
         messageAsG1Point = BLS.PointG1({x: x, y: y});
-        messageAsG1Bytes = blsValidator.hashToBytes(message);
+        messageAsG1Bytes = swapRequestBlsValidator.hashToBytes(message);
+    }
+
+    /// @notice Converts contract upgrade parameters to a message as bytes and BLS format for signing
+    /// @return message The encoded message bytes
+    /// @return messageAsG1Bytes The message hashed to BLS G1 bytes
+    /// @return messageAsG1Point The message hashed to BLS G1 point
+    function contractUpgradeParamsToBytes() public view returns (bytes memory, bytes memory, BLS.PointG1 memory) {
+        bytes memory message =
+            abi.encode(scheduledImplementation, scheduledImplementationCalldata, scheduledTimestampForUpgrade);
+        (uint256 x, uint256 y) = contractUpgradeBlsValidator.hashToPoint(message);
+        BLS.PointG1 memory messageAsG1Point = BLS.PointG1({x: x, y: y});
+        bytes memory messageAsG1Bytes = contractUpgradeBlsValidator.hashToBytes(message);
+
+        return (message, messageAsG1Bytes, messageAsG1Point);
     }
 
     /// @notice Builds swap request parameters based on the provided details
@@ -361,10 +366,16 @@
         return verificationFeeBps;
     }
 
-    /// @notice Retrieves the address of the BLS validator
-    /// @return The address of the BLS validator
-    function getBlsValidator() external view returns (address) {
-        return address(blsValidator);
+    /// @notice Retrieves the address of the swap request BLS validator
+    /// @return The address of the swap request BLS validator
+    function getSwapRequestBlsValidator() external view returns (address) {
+        return address(swapRequestBlsValidator);
+    }
+
+    /// @notice Retrieves the address of the contract upgrade BLS validator
+    /// @return The address of the contract upgrade BLS validator
+    function getContractUpgradeBlsValidator() external view returns (address) {
+        return address(contractUpgradeBlsValidator);
     }
 
     /// @notice Retrieves the swap request parameters for a given request ID
@@ -457,12 +468,6 @@
         fulfilledAt = receipt.fulfilledAt;
     }
 
-    /// @notice Stores a swap request and marks as unfulfilled
-    function storeSwapRequest(bytes32 requestId, SwapRequestParameters memory params) internal {
-        swapRequestParameters[requestId] = params;
-        unfulfilledSolverRefunds.add(requestId);
-    }
-
     // ---------------------- Admin Functions ----------------------
 
     /// @notice Sets the verification fee in basis points
@@ -474,11 +479,18 @@
         emit VerificationFeeBpsUpdated(verificationFeeBps);
     }
 
-    /// @notice Updates the BLS signature validator contract
-    /// @param _blsValidator The new BLS validator contract address
-    function setBlsValidator(address _blsValidator) external onlyAdmin {
-        blsValidator = ISignatureScheme(_blsValidator);
-        emit BLSValidatorUpdated(address(blsValidator));
+    /// @notice Updates the swap request BLS signature validator contract
+    /// @param _swapRequestBlsValidator The new swap request BLS validator contract address
+    function setSwapRequestBlsValidator(address _swapRequestBlsValidator) external onlyAdmin {
+        swapRequestBlsValidator = ISignatureScheme(_swapRequestBlsValidator);
+        emit BLSValidatorUpdated(address(swapRequestBlsValidator));
+    }
+
+    /// @notice Updates the contract upgrade BLS validator contract
+    /// @param _contractUpgradeBlsValidator The new contract upgrade BLS validator contract address
+    function setContractUpgradeBlsValidator(address _contractUpgradeBlsValidator) external onlyAdmin {
+        contractUpgradeBlsValidator = ISignatureScheme(_contractUpgradeBlsValidator);
+        emit ContractUpgradeBLSValidatorUpdated(address(contractUpgradeBlsValidator));
     }
 
     /// @notice Permits a destination chain ID for swaps
@@ -508,15 +520,81 @@
     /// @notice Withdraws verification fees to a specified address
     /// @param token The token address of the withdrawn fees
     /// @param to The address receiving the withdrawn fees
-<<<<<<< HEAD
     function withdrawVerificationFee(address token, address to) external onlyAdmin nonReentrant {
         uint256 amount = totalVerificationFeeBalance[token];
-=======
-    function withdrawVerificationFee(address token, address to) external onlyOwner nonReentrant {
-        uint256 amountOut = totalVerificationFeeBalance[token];
->>>>>>> 017b4a7b
         totalVerificationFeeBalance[token] = 0;
-        IERC20(token).safeTransfer(to, amountOut);
-        emit VerificationFeeWithdrawn(token, to, amountOut);
+        IERC20(token).safeTransfer(to, amount);
+        emit VerificationFeeWithdrawn(token, to, amount);
+    }
+
+    // ---------------------- Scheduled Upgrade Functions ----------------------
+
+    /// @notice Schedules a contract upgrade
+    /// @param _newImplementation The address of the new implementation contract
+    /// @param _upgradeData The calldata to be sent to the new implementation
+    /// @param _upgradeTime The time at which the upgrade can be executed
+    function scheduleUpgrade(address _newImplementation, bytes calldata _upgradeData, uint256 _upgradeTime)
+        external
+        onlyAdmin
+    {
+        require(_newImplementation != address(0), ErrorsLib.ZeroAddress());
+        require(_upgradeTime > block.timestamp, ErrorsLib.UpgradeTimeMustBeInTheFuture());
+
+        scheduledImplementation = _newImplementation;
+        scheduledTimestampForUpgrade = _upgradeTime;
+        scheduledImplementationCalldata = _upgradeData;
+
+        emit UpgradeScheduled(_newImplementation, _upgradeTime);
+    }
+
+    /// @notice Cancels a scheduled upgrade
+    /// @param signature The BLS signature authorizing the cancellation
+    function cancelUpgrade(bytes calldata signature) external {
+        require(
+            block.timestamp < scheduledTimestampForUpgrade,
+            ErrorsLib.TooLateToCancelUpgrade(scheduledTimestampForUpgrade)
+        );
+        require(scheduledImplementation != address(0), ErrorsLib.NoUpgradePending());
+
+        (, bytes memory messageAsG1Bytes,) = contractUpgradeParamsToBytes();
+
+        require(
+            contractUpgradeBlsValidator.verifySignature(
+                messageAsG1Bytes, signature, contractUpgradeBlsValidator.getPublicKeyBytes()
+            ),
+            ErrorsLib.BLSSignatureVerificationFailed()
+        );
+
+        scheduledImplementation = address(0);
+        scheduledTimestampForUpgrade = 0;
+        scheduledImplementationCalldata = "";
+        emit UpgradeCancelled(scheduledImplementation);
+    }
+
+    /// @notice Executes a scheduled upgrade
+    function executeUpgrade() external {
+        require(scheduledImplementation != address(0), ErrorsLib.NoUpgradePending());
+        require(
+            block.timestamp >= scheduledTimestampForUpgrade, ErrorsLib.UpgradeTooEarly(scheduledTimestampForUpgrade)
+        );
+
+        upgradeToAndCall(scheduledImplementation, scheduledImplementationCalldata);
+
+        // Reset pending upgrade before upgrading
+        scheduledImplementation = address(0);
+        scheduledTimestampForUpgrade = 0;
+        scheduledImplementationCalldata = "";
+
+        emit UpgradeExecuted(scheduledImplementation);
+    }
+
+    // ---------------------- Internal Functions ----------------------
+
+    function _authorizeUpgrade(address newImplementation) internal virtual override {}
+
+    /// @notice Stores a swap request and marks as unfulfilled
+    function storeSwapRequest(bytes32 requestId, SwapRequestParameters memory params) internal {
+        swapRequestParameters[requestId] = params;
+        unfulfilledSolverRefunds.add(requestId);
     }
 }